--- conflicted
+++ resolved
@@ -138,6 +138,10 @@
     }
 
 class ApplicationTaggedInteger(core.Integer):
+    # This class attribute may be a 2-element tuple of integers,
+    # or a tuple of 2-element tuple of integers. The first form
+    # will be converted to the second form the first time an
+    # object of this type is constructed.
     explicit = ((1, 10), )
 
 
@@ -152,12 +156,11 @@
 
     INNER ::= [APPLICATION 20] INNERSEQ
     """
-    tag_type = 'explicit'
-    explicit_class = 1
-    explicit_tag = 20
+
+    explicit = (1, 20)
 
     _fields = [
-        ('innernumber', core.Integer, {'tag_type': 'explicit', 'tag': 21}),
+        ('innernumber', core.Integer, {'explicit': 21}),
     ]
 
 
@@ -171,13 +174,12 @@
     OUTER ::= [APPLICATION 10] OUTERSEQ
     END
     """
-    tag_type = 'explicit'
-    explicit_class = 1
-    explicit_tag = 10
+
+    explicit = (1, 10)
 
     _fields = [
-        ('outernumber', core.Integer, {'tag_type': 'explicit', 'tag': 11}),
-        ('inner', ApplicationTaggedInner, {'tag_type': 'explicit', 'tag': 12}),
+        ('outernumber', core.Integer, {'explicit': 11}),
+        ('inner', ApplicationTaggedInner, {'explicit': 12}),
     ]
 
 
@@ -707,11 +709,10 @@
         # the length encoding changes from long form to short form
         self.assertEqual(b'\x6a\x03\x02\x01\x00', ati.dump(force=True))
 
-<<<<<<< HEAD
     def test_required_field(self):
         with self.assertRaisesRegexp(ValueError, '"id" is missing from structure'):
             Seq({'value': core.Integer(5)}).dump()
-=======
+
     def test_explicit_application_tag_nested(self):
         # tag = [APPLICATION 10] constructed; length = 18
         #   OUTER SEQUENCE: tag = [UNIVERSAL 16] constructed; length = 16
@@ -730,38 +731,29 @@
         )
 
         ato = ApplicationTaggedOuter.load(der)
-        self.assertEqual('explicit', ato.tag_type)
-        self.assertEqual(1, ato.explicit_class)
-        self.assertEqual(10, ato.explicit_tag)
+        self.assertEqual(((1, 10),), ato.explicit)
         self.assertEqual(0, ato.class_)
         self.assertEqual(16, ato.tag)
         self.assertEqual(1, ato.method)
 
         onum = ato['outernumber']
-        self.assertEqual('explicit', onum.tag_type)
-        self.assertEqual(2, onum.explicit_class)
-        self.assertEqual(11, onum.explicit_tag)
+        self.assertEqual(((2, 11),), onum.explicit)
         self.assertEqual(0, onum.class_)
         self.assertEqual(2, onum.tag)
         self.assertEqual(0, onum.method)
         self.assertEqual(23, onum.native)
 
         ati = ato['inner']
-        # HERE BE DRAGONS, ato['inner'] fails with an exception
-        self.assertEqual('explicit', ati.tag_type)
-        self.assertEqual(1, ati.explicit_class)
-        # XXX: 12 or 20?
-        self.assertEqual(20, ati.explicit_tag)
+        self.assertEqual(((1, 20), (2, 12)), ati.explicit)
         self.assertEqual(0, ati.class_)
-        self.assertEqual(2, ati.tag)
-        self.assertEqual(0, ati.native)
+        self.assertEqual(16, ati.tag)
+        self.assertEqual(util.OrderedDict([('innernumber', 42)]), ati.native)
 
         inum = ati['innernumber']
-        self.assertEqual('explicit', inum.tag_type)
-        self.assertEqual(2, inum.explicit_class)
-        self.assertEqual(21, inum.explicit_tag)
+        self.assertEqual(((2, 21),), inum.explicit)
         self.assertEqual(0, inum.class_)
         self.assertEqual(2, inum.tag)
         self.assertEqual(0, inum.method)
         self.assertEqual(42, inum.native)
->>>>>>> 96b6f85b
+
+        self.assertEqual(der, ato.dump(force=True))